<<<<<<< HEAD
from typing import Tuple

=======
from typing import List

import torch
from torch import Tensor
from torchmetrics import Accuracy
>>>>>>> d60e4b26
from omegaconf import DictConfig
from pytorch_lightning import LightningModule
import torch
from torch import Tensor

<<<<<<< HEAD
from model.accuracy import SimpleAccuracy
=======
from model.classifier import SimpleClassifier
>>>>>>> d60e4b26
from model.loss import SimpleLoss
from model.transformer import Transformer


class MusicModel(LightningModule):
    def __init__(self, cfg: DictConfig) -> None:
        super().__init__()
        self.cfg = cfg
        self.learning_rate = cfg.train.lr
        self.transformer = Transformer(cfg)
        self.loss = SimpleLoss(cfg)
<<<<<<< HEAD
        self.acc = SimpleAccuracy(cfg)
        self.example_input_array = (torch.zeros(cfg.train.batch_size,
                                                cfg.model.data_len,
                                                dtype=torch.int64),
                                    torch.zeros(cfg.train.batch_size,
                                                cfg.model.data_len,
                                                dtype=torch.int64),
                                    torch.zeros(cfg.train.batch_size,
                                                cfg.model.data_len,
                                                dtype=torch.int64),
                                    torch.zeros(cfg.train.batch_size,
                                                cfg.model.data_len,
                                                dtype=torch.int64))
=======
        self.acc = Accuracy(top_k=1)
        self.example_input_array = torch.zeros(
            (1, cfg.model.input_channels, cfg.model.h, cfg.model.w))
>>>>>>> d60e4b26

    def forward(self, tick: Tensor, pitch: Tensor, program: Tensor,
                velocity: Tensor, *args, **kwargs) -> Tensor:
        return self.transformer(tick, pitch, program, velocity)

<<<<<<< HEAD
    def training_step(self, batch: Tuple[Tensor, Tensor, Tensor, Tensor],
                      *args, **kwargs) -> Tensor:
        tick, pitch, program, velocity = batch
        tick_out, pitch_out, program_out, velocity_out = self(
            tick[:, :-1], pitch[:, :-1], program[:, :-1], velocity[:, :-1])
        tick_loss = self.loss(tick_out, tick[:, 1:])
        pitch_loss = self.loss(pitch_out, pitch[:, 1:])
        program_loss = self.loss(program_out, program[:, 1:])
        velocity_loss = self.loss(velocity_out, velocity[:, 1:])
        loss = tick_loss + pitch_loss + program_loss + velocity_loss
        tick_acc = self.acc(tick_out, tick[:, 1:])
        pitch_acc = self.acc(pitch_out, pitch[:, 1:])
        program_acc = self.acc(program_out, program[:, 1:])
        velocity_acc = self.acc(velocity_out, velocity[:, 1:])
        acc = torch.mean(
            torch.stack([tick_acc, pitch_acc, program_acc, velocity_acc]))
        self.log("train_tick_loss", tick_loss)
        self.log("train_tick_acc", tick_acc)
        self.log("train_pitch_loss", pitch_loss)
        self.log("train_pitch_acc", pitch_acc)
        self.log("train_program_loss", program_loss)
        self.log("train_program_acc", program_acc)
        self.log("train_velocity_loss", velocity_loss)
        self.log("train_velocity_acc", velocity_acc)
=======
    def training_step(self, batch: List[Tensor], *args, **kwargs) -> Tensor:
        data, label = batch
        output = self(data)
        loss = self.loss(output, label)
        self.acc(output, label)
>>>>>>> d60e4b26
        self.log("train_loss", loss)
        self.log("train_acc", self.acc)
        return loss

<<<<<<< HEAD
    def validation_step(self, batch: Tuple[Tensor, Tensor, Tensor, Tensor],
                        *args, **kwargs) -> Tensor:
        tick, pitch, program, velocity = batch
        tick_out, pitch_out, program_out, velocity_out = self.transformer(
            tick[:, :-1], pitch[:, :-1], program[:, :-1], velocity[:, :-1])
        tick_loss = self.loss(tick_out, tick[:, 1:])
        pitch_loss = self.loss(pitch_out, pitch[:, 1:])
        program_loss = self.loss(program_out, program[:, 1:])
        velocity_loss = self.loss(velocity_out, velocity[:, 1:])
        loss = tick_loss + pitch_loss + program_loss + velocity_loss
        tick_acc = self.acc(tick_out, tick[:, 1:])
        pitch_acc = self.acc(pitch_out, pitch[:, 1:])
        program_acc = self.acc(program_out, program[:, 1:])
        velocity_acc = self.acc(velocity_out, velocity[:, 1:])
        acc = torch.mean(
            torch.stack([tick_acc, pitch_acc, program_acc, velocity_acc]))
        self.log("val_tick_loss", tick_loss)
        self.log("val_tick_acc", tick_acc)
        self.log("val_pitch_loss", pitch_loss)
        self.log("val_pitch_acc", pitch_acc)
        self.log("val_program_loss", program_loss)
        self.log("val_program_acc", program_acc)
        self.log("val_velocity_loss", velocity_loss)
        self.log("val_velocity_acc", velocity_acc)
        self.log("val_loss", loss)
        self.log("val_acc", acc)

    def test_step(self, batch: Tuple[Tensor, Tensor, Tensor, Tensor], *args,
                  **kwargs) -> Tensor:
        tick, pitch, program, velocity = batch
        tick_out, pitch_out, program_out, velocity_out = self.transformer(
            tick[:, :-1], pitch[:, :-1], program[:, :-1], velocity[:, :-1])
        tick_loss = self.loss(tick_out, tick[:, 1:])
        pitch_loss = self.loss(pitch_out, pitch[:, 1:])
        program_loss = self.loss(program_out, program[:, 1:])
        velocity_loss = self.loss(velocity_out, velocity[:, 1:])
        loss = tick_loss + pitch_loss + program_loss + velocity_loss
        tick_acc = self.acc(tick_out, tick[:, 1:])
        pitch_acc = self.acc(pitch_out, pitch[:, 1:])
        program_acc = self.acc(program_out, program[:, 1:])
        velocity_acc = self.acc(velocity_out, velocity[:, 1:])
        acc = torch.mean(
            torch.stack([tick_acc, pitch_acc, program_acc, velocity_acc]))
        self.log("test_tick_loss", tick_loss)
        self.log("test_tick_acc", tick_acc)
        self.log("test_pitch_loss", pitch_loss)
        self.log("test_pitch_acc", pitch_acc)
        self.log("test_program_loss", program_loss)
        self.log("test_program_acc", program_acc)
        self.log("test_velocity_loss", velocity_loss)
        self.log("test_velocity_acc", velocity_acc)
        self.log("test_loss", loss)
        self.log("test_acc", acc)
=======
    def validation_step(self, batch: List[Tensor], batch_idx: int, *args,
                        **kwargs) -> Tensor:
        data, label = batch
        output = self(data)
        loss = self.loss(output, label)
        self.acc(output, label)
        self.log("val_loss", loss)
        self.log("val_acc", self.acc)
        pred = torch.argmax(output, dim=-1)
        if batch_idx == 0:
            self.logger.experiment[0].add_images("val_img", data, 0)
            self.logger.experiment[0].add_text(
                "val_pred",
                ", ".join(str(i) for i in pred.cpu().detach().numpy()), 0)

    def test_step(self, batch: List[Tensor], batch_idx: int, *args,
                  **kwargs) -> Tensor:
        data, label = batch
        output = self(data)
        loss = self.loss(output, label)
        self.acc(output, label)
        self.log("test_loss", loss)
        self.log("test_acc", self.acc)
        pred = torch.argmax(output, dim=-1)
        if batch_idx == 0:
            self.logger.experiment[0].add_images("pred_img", data, 0)
            self.logger.experiment[0].add_text(
                "test_pred",
                ", ".join(str(i) for i in pred.cpu().detach().numpy()), 0)
>>>>>>> d60e4b26

    def configure_optimizers(self):
        return torch.optim.Adam(params=self.parameters(),
                                lr=self.learning_rate,
                                amsgrad=True)<|MERGE_RESOLUTION|>--- conflicted
+++ resolved
@@ -1,23 +1,11 @@
-<<<<<<< HEAD
-from typing import Tuple
-
-=======
 from typing import List
 
-import torch
-from torch import Tensor
-from torchmetrics import Accuracy
->>>>>>> d60e4b26
 from omegaconf import DictConfig
 from pytorch_lightning import LightningModule
 import torch
 from torch import Tensor
+from torchmetrics import Accuracy
 
-<<<<<<< HEAD
-from model.accuracy import SimpleAccuracy
-=======
-from model.classifier import SimpleClassifier
->>>>>>> d60e4b26
 from model.loss import SimpleLoss
 from model.transformer import Transformer
 
@@ -29,8 +17,10 @@
         self.learning_rate = cfg.train.lr
         self.transformer = Transformer(cfg)
         self.loss = SimpleLoss(cfg)
-<<<<<<< HEAD
-        self.acc = SimpleAccuracy(cfg)
+        self.pitch_acc = Accuracy(top_k=1)
+        self.program_acc = Accuracy(top_k=1)
+        self.tick_acc = Accuracy(top_k=1)
+        self.velocity_acc = Accuracy(top_k=1)
         self.example_input_array = (torch.zeros(cfg.train.batch_size,
                                                 cfg.model.data_len,
                                                 dtype=torch.int64),
@@ -43,19 +33,12 @@
                                     torch.zeros(cfg.train.batch_size,
                                                 cfg.model.data_len,
                                                 dtype=torch.int64))
-=======
-        self.acc = Accuracy(top_k=1)
-        self.example_input_array = torch.zeros(
-            (1, cfg.model.input_channels, cfg.model.h, cfg.model.w))
->>>>>>> d60e4b26
 
     def forward(self, tick: Tensor, pitch: Tensor, program: Tensor,
                 velocity: Tensor, *args, **kwargs) -> Tensor:
         return self.transformer(tick, pitch, program, velocity)
 
-<<<<<<< HEAD
-    def training_step(self, batch: Tuple[Tensor, Tensor, Tensor, Tensor],
-                      *args, **kwargs) -> Tensor:
+    def training_step(self, batch: List[Tensor], *args, **kwargs) -> Tensor:
         tick, pitch, program, velocity = batch
         tick_out, pitch_out, program_out, velocity_out = self(
             tick[:, :-1], pitch[:, :-1], program[:, :-1], velocity[:, :-1])
@@ -64,34 +47,25 @@
         program_loss = self.loss(program_out, program[:, 1:])
         velocity_loss = self.loss(velocity_out, velocity[:, 1:])
         loss = tick_loss + pitch_loss + program_loss + velocity_loss
-        tick_acc = self.acc(tick_out, tick[:, 1:])
-        pitch_acc = self.acc(pitch_out, pitch[:, 1:])
-        program_acc = self.acc(program_out, program[:, 1:])
-        velocity_acc = self.acc(velocity_out, velocity[:, 1:])
+        tick_acc = self.tick_acc(tick_out, tick[:, 1:])
+        pitch_acc = self.pitch_acc(pitch_out, pitch[:, 1:])
+        program_acc = self.program_acc(program_out, program[:, 1:])
+        velocity_acc = self.velocity_acc(velocity_out, velocity[:, 1:])
         acc = torch.mean(
             torch.stack([tick_acc, pitch_acc, program_acc, velocity_acc]))
         self.log("train_tick_loss", tick_loss)
-        self.log("train_tick_acc", tick_acc)
+        self.log("train_tick_acc", self.tick_acc)
         self.log("train_pitch_loss", pitch_loss)
-        self.log("train_pitch_acc", pitch_acc)
+        self.log("train_pitch_acc", self.pitch_acc)
         self.log("train_program_loss", program_loss)
-        self.log("train_program_acc", program_acc)
+        self.log("train_program_acc", self.program_acc)
         self.log("train_velocity_loss", velocity_loss)
-        self.log("train_velocity_acc", velocity_acc)
-=======
-    def training_step(self, batch: List[Tensor], *args, **kwargs) -> Tensor:
-        data, label = batch
-        output = self(data)
-        loss = self.loss(output, label)
-        self.acc(output, label)
->>>>>>> d60e4b26
+        self.log("train_velocity_acc", self.velocity_acc)
         self.log("train_loss", loss)
-        self.log("train_acc", self.acc)
+        self.log("train_acc", acc)
         return loss
 
-<<<<<<< HEAD
-    def validation_step(self, batch: Tuple[Tensor, Tensor, Tensor, Tensor],
-                        *args, **kwargs) -> Tensor:
+    def validation_step(self, batch: List[Tensor], *args, **kwargs) -> Tensor:
         tick, pitch, program, velocity = batch
         tick_out, pitch_out, program_out, velocity_out = self.transformer(
             tick[:, :-1], pitch[:, :-1], program[:, :-1], velocity[:, :-1])
@@ -100,25 +74,24 @@
         program_loss = self.loss(program_out, program[:, 1:])
         velocity_loss = self.loss(velocity_out, velocity[:, 1:])
         loss = tick_loss + pitch_loss + program_loss + velocity_loss
-        tick_acc = self.acc(tick_out, tick[:, 1:])
-        pitch_acc = self.acc(pitch_out, pitch[:, 1:])
-        program_acc = self.acc(program_out, program[:, 1:])
-        velocity_acc = self.acc(velocity_out, velocity[:, 1:])
+        tick_acc = self.tick_acc(tick_out, tick[:, 1:])
+        pitch_acc = self.pitch_acc(pitch_out, pitch[:, 1:])
+        program_acc = self.program_acc(program_out, program[:, 1:])
+        velocity_acc = self.velocity_acc(velocity_out, velocity[:, 1:])
         acc = torch.mean(
             torch.stack([tick_acc, pitch_acc, program_acc, velocity_acc]))
         self.log("val_tick_loss", tick_loss)
-        self.log("val_tick_acc", tick_acc)
+        self.log("val_tick_acc", self.tick_acc)
         self.log("val_pitch_loss", pitch_loss)
-        self.log("val_pitch_acc", pitch_acc)
+        self.log("val_pitch_acc", self.pitch_acc)
         self.log("val_program_loss", program_loss)
-        self.log("val_program_acc", program_acc)
+        self.log("val_program_acc", self.program_acc)
         self.log("val_velocity_loss", velocity_loss)
-        self.log("val_velocity_acc", velocity_acc)
+        self.log("val_velocity_acc", self.velocity_acc)
         self.log("val_loss", loss)
         self.log("val_acc", acc)
 
-    def test_step(self, batch: Tuple[Tensor, Tensor, Tensor, Tensor], *args,
-                  **kwargs) -> Tensor:
+    def test_step(self, batch: List[Tensor], *args, **kwargs) -> Tensor:
         tick, pitch, program, velocity = batch
         tick_out, pitch_out, program_out, velocity_out = self.transformer(
             tick[:, :-1], pitch[:, :-1], program[:, :-1], velocity[:, :-1])
@@ -127,53 +100,22 @@
         program_loss = self.loss(program_out, program[:, 1:])
         velocity_loss = self.loss(velocity_out, velocity[:, 1:])
         loss = tick_loss + pitch_loss + program_loss + velocity_loss
-        tick_acc = self.acc(tick_out, tick[:, 1:])
-        pitch_acc = self.acc(pitch_out, pitch[:, 1:])
-        program_acc = self.acc(program_out, program[:, 1:])
-        velocity_acc = self.acc(velocity_out, velocity[:, 1:])
+        tick_acc = self.tick_acc(tick_out, tick[:, 1:])
+        pitch_acc = self.pitch_acc(pitch_out, pitch[:, 1:])
+        program_acc = self.program_acc(program_out, program[:, 1:])
+        velocity_acc = self.velocity_acc(velocity_out, velocity[:, 1:])
         acc = torch.mean(
             torch.stack([tick_acc, pitch_acc, program_acc, velocity_acc]))
         self.log("test_tick_loss", tick_loss)
-        self.log("test_tick_acc", tick_acc)
+        self.log("test_tick_acc", self.tick_acc)
         self.log("test_pitch_loss", pitch_loss)
-        self.log("test_pitch_acc", pitch_acc)
+        self.log("test_pitch_acc", self.pitch_acc)
         self.log("test_program_loss", program_loss)
-        self.log("test_program_acc", program_acc)
+        self.log("test_program_acc", self.program_acc)
         self.log("test_velocity_loss", velocity_loss)
-        self.log("test_velocity_acc", velocity_acc)
+        self.log("test_velocity_acc", self.velocity_acc)
         self.log("test_loss", loss)
         self.log("test_acc", acc)
-=======
-    def validation_step(self, batch: List[Tensor], batch_idx: int, *args,
-                        **kwargs) -> Tensor:
-        data, label = batch
-        output = self(data)
-        loss = self.loss(output, label)
-        self.acc(output, label)
-        self.log("val_loss", loss)
-        self.log("val_acc", self.acc)
-        pred = torch.argmax(output, dim=-1)
-        if batch_idx == 0:
-            self.logger.experiment[0].add_images("val_img", data, 0)
-            self.logger.experiment[0].add_text(
-                "val_pred",
-                ", ".join(str(i) for i in pred.cpu().detach().numpy()), 0)
-
-    def test_step(self, batch: List[Tensor], batch_idx: int, *args,
-                  **kwargs) -> Tensor:
-        data, label = batch
-        output = self(data)
-        loss = self.loss(output, label)
-        self.acc(output, label)
-        self.log("test_loss", loss)
-        self.log("test_acc", self.acc)
-        pred = torch.argmax(output, dim=-1)
-        if batch_idx == 0:
-            self.logger.experiment[0].add_images("pred_img", data, 0)
-            self.logger.experiment[0].add_text(
-                "test_pred",
-                ", ".join(str(i) for i in pred.cpu().detach().numpy()), 0)
->>>>>>> d60e4b26
 
     def configure_optimizers(self):
         return torch.optim.Adam(params=self.parameters(),
